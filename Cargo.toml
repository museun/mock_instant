--- conflicted
+++ resolved
@@ -1,10 +1,6 @@
 [package]
 name = "mock_instant"
-<<<<<<< HEAD
-version = "0.3.2"
-=======
 version = "0.3.0"
->>>>>>> 54dedaac
 authors = [ "museun <museun@outlook.com>" ]
 edition = "2018"
 license = "0BSD"
@@ -12,15 +8,4 @@
 keywords = [ "mock", "test", "time", "instant" ]
 description = "a simple way to mock an std::time::Instant"
 documentation = "https://docs.rs/mock_instant"
-<<<<<<< HEAD
-repository = "https://github.com/museun/mock_instant"
-
-[features]
-default = [  ]
-sync = [ "once_cell" ]
-
-[dependencies]
-once_cell = { version = "1.17", optional = true }
-=======
-repository = "https://github.com/museun/mock_instant"
->>>>>>> 54dedaac
+repository = "https://github.com/museun/mock_instant"